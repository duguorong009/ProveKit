[workspace]
resolver = "2"
<<<<<<< HEAD
members = ["block-multiplier", "noir-r1cs", "delegated-spartan", "merkle-hash-bench", "prover", "skyscraper"]
=======
members = [
    "noir-r1cs",
    "merkle-hash-bench",
    "fp-rounding",
    "hla",
    "block-multiplier",
    "block-multiplier-sys",
    "block-multiplier-codegen",
]
>>>>>>> 2137564f

[workspace.package]
edition = "2021"
rust-version = "1.85"
authors = [
    "Remco Bloemen <remco@world.org>",
    "Philipp Sippl <philipp@world.org>",
    "Yuval Domb",
    "Xander van der Goot",
    "Koh Wei Jie",
    "Tony Wu",
    # TODO: More contributors
]
license = "MIT"
homepage = "https://github.com/worldfnd/ProveKit"
repository = "https://github.com/worldfnd/ProveKit"

[workspace.lints.rust]
unsafe_code = "warn"
missing_docs = "warn"

[workspace.lints.clippy]
all = "warn"
pedantic = "warn"
nursery = "warn"
cargo = "warn"
perf = "warn"
complexity = "warn"
style = "warn"
correctness = "warn"
suspicious = "warn"
missing_docs_in_private_items = { level = "allow", priority = 1 }

[profile.release]
debug = true # Generate symbol info for profiling

# Doing light optimizations helps test performance more than it hurts build time.
[profile.test]
opt-level = 2

# Compilation profile for any non-workspace member. We want to optimize these even in debug mode.
[profile.dev.package."*"]
opt-level = 3

[workspace.dependencies]
serde = { version = "1.0", features = ["derive"] }
serde_json = "1.0"
base64 = "0.22.1"
ruint = { version = "1.12.3", features = ["num-traits", "rand"] }
rand = "0.9.1"
subtle = "2.6.1"
tracing = "0.1.41"
bytemuck = "1.22.0"
hex-literal = "0.4.1"
hex = "0.4.3"
itertools = "0.13.0"
flate2 = "1.0"
rayon = "1.10.0"
bincode = "1.3"
postcard = { version = "1.1.1", features = ["use-std"] }
zstd = "0.13.3"
bytes = "1.10.1"

# Noir lang: make sure it matches installed version `noirup -C v1.0.0-beta.3`
# Note: to simplify things, pick a version that has the same `ark_ff` version as `whir`.
acir = { git = "https://github.com/noir-lang/noir", rev = "v1.0.0-beta.3" }
acvm = { git = "https://github.com/noir-lang/noir", rev = "v1.0.0-beta.3" }
acir_field = { git = "https://github.com/noir-lang/noir", rev = "v1.0.0-beta.3" }
noirc_abi = { git = "https://github.com/noir-lang/noir", rev = "v1.0.0-beta.3" }
noirc_artifacts = { git = "https://github.com/noir-lang/noir", rev = "v1.0.0-beta.3" }
noirc_printable_type = { git = "https://github.com/noir-lang/noir", rev = "v1.0.0-beta.3" }
bn254_blackbox_solver = { git = "https://github.com/noir-lang/noir", rev = "v1.0.0-beta.3" }

# WHIR
whir = { git = "https://github.com/WizardOfMenlo/whir", features = [
    "tracing",
], rev = "74936effc0fdac288f2ff4881a04bf41cdf1f78e" }
spongefish = { git = "https://github.com/arkworks-rs/spongefish", features = [
    "arkworks-algebra",
] }
ark-ff = { version = "0.5", features = ["asm", "std"] }
zeroize = "1.8.1"
ark-crypto-primitives = { version = "0.5", features = ["merkle_tree"] }
spongefish-pow = { git = "https://github.com/arkworks-rs/spongefish" }
ark-poly = "0.5"
ark-std = { version = "0.5", features = ["std"] }
ark-serialize = "0.5"

# Bin
anyhow = "1.0.93"
argh = "0.1.12"
tracing-subscriber = { version = "0.3.18", features = ["env-filter", "ansi"] }<|MERGE_RESOLUTION|>--- conflicted
+++ resolved
@@ -1,8 +1,5 @@
 [workspace]
 resolver = "2"
-<<<<<<< HEAD
-members = ["block-multiplier", "noir-r1cs", "delegated-spartan", "merkle-hash-bench", "prover", "skyscraper"]
-=======
 members = [
     "noir-r1cs",
     "merkle-hash-bench",
@@ -11,8 +8,8 @@
     "block-multiplier",
     "block-multiplier-sys",
     "block-multiplier-codegen",
+    "skyscraper",
 ]
->>>>>>> 2137564f
 
 [workspace.package]
 edition = "2021"

use std::{collections::HashMap, ops::Add};

use crate::utils::helpers::{
    compute_compact_and_logup_repr, LHS_SHIFT_FACTOR, OUTPUT_SHIFT_FACTOR, RHS_SHIFT_FACTOR,
};
use {
    crate::compiler::NUM_BITS_THRESHOLD_FOR_DIGITAL_DECOMP,
    acir::{
        native_types::{Witness as AcirWitness, WitnessMap},
        AcirField, FieldElement,
    },
    std::collections::BTreeMap,
};

#[derive(Debug, Clone)]
/// Indicates how to solve for an R1CS witness value in terms of earlier R1CS witness values and/or
/// ACIR witness values.
pub enum WitnessBuilder {
    /// Constant value, used for the constant one witness & e.g. static lookups
    Constant(FieldElement),
    /// A witness value carried over from the ACIR circuit (at the specified ACIR witness index)
    /// (includes ACIR inputs and outputs)
    Acir(usize),
    /// A Fiat-Shamir challenge value
    Challenge,
    /// The inverse of the value at a specified witness index
    Inverse(usize),
    /// The sum of many witness values
    Sum(Vec<usize>),
    /// The product of the values at two specified witness indices
    Product(usize, usize),
    /// Witness is the result of a memory read from the .0th block at the address determined by the .1th R1CS witness, whose value is available as the .2th acir witness index
    MemoryRead(usize, usize, usize),
    /// The number of times that the .1th index of the .0th memory block is accessed
    MemoryAccessCount(usize, usize),
    /// For solving for the denominator of an indexed lookup.
    /// Fields are (sz_challenge, (index_coeff, index), rs_challenge, value).
    IndexedLogUpDenominator(usize, (FieldElement, usize), usize, usize),
    /// For solving for the denominator of a lookup (non-indexed).
    /// Field are (sz_challenge, (value_coeff, value)).
    LogUpDenominator(usize, (FieldElement, usize)),
    /// Products with linear operations on the witness indices.
    /// Fields are Product((index, a, b), (index, c, d)) such that
    /// we wish to compute (ax + b) * (cx + d).
    ProductLinearOperation(
        (usize, FieldElement, FieldElement),
        (usize, FieldElement, FieldElement),
    ),
    /// Witness builder to solve for the the digit of the ith witness index in BASE log(k),
    /// but for mixed-digit decompositions such that the previous digits in total took up $j$ bits.
    /// Fields are (log(k), i, j).
    DigitDecomp(u32, usize, u32),
    /// The multiplicity of the value i, for a range check of j num_bits.
    /// Fields are (i, j).
    DigitMultiplicity(u32, u32),
    /// NOTE: This is not going to add to the R1CS witness vector and is not actually
    /// a witness builder. It is simply a placeholder to indicate to the R1CS solver
    /// that we need to add to the multiplicity count of a particular witness.
    ///
    /// In particular, this is to add to the multiplicity count for the value of the
    /// jth witness in the lookup table for i bits. Fields are (i, j).
    AddMultiplicityCount(u32, usize),
    /// The multiplicity for the (lhs & rhs -> output) tuple, indexed by the
    /// "packed" version of the entry.
    AndOpcodeTupleMultiplicity(u32),
    /// This generates the witnesses which are the "packed" version of inputs
    /// to binary functions (e.g. AND and XOR) which can be directly looked up
    /// in an appropriately packed lookup table.
    LookupTablePacking(usize, usize, usize),
}

/// Mock transcript. To be replaced.
pub struct MockTranscript {
    count: u32,
}

impl MockTranscript {
    pub fn new() -> Self {
        Self { count: 0 }
    }

    pub fn append(&mut self, _value: FieldElement) {
        self.count += 1;
    }

    pub fn draw_challenge(&mut self) -> FieldElement {
        self.count += 1;
        self.count.into()
    }
}

pub struct R1CSSolver {
    /// Indicates how to solve for each R1CS witness
    pub witness_builders: Vec<WitnessBuilder>,

    /// The length of each memory block
    pub memory_lengths: BTreeMap<usize, usize>,
}

impl R1CSSolver {
    pub fn new() -> Self {
        Self {
            witness_builders: vec![WitnessBuilder::Constant(FieldElement::one())],
            memory_lengths: BTreeMap::new(),
        }
    }

    /// Add a new witness to the R1CS solver.
    pub fn add_witness_builder(&mut self, witness_builder: WitnessBuilder) {
        self.witness_builders.push(witness_builder);
    }

    /// Given the ACIR witness values, solve for the R1CS witness values.
    pub fn solve(
        &self,
        transcript: &mut MockTranscript,
        acir_witnesses: &WitnessMap<FieldElement>,
    ) -> Vec<FieldElement> {
        let mut witness: Vec<Option<FieldElement>> = vec![None; self.num_witnesses()];
        dbg!(&self.num_witnesses());
        // The memory read counts for each block of memory
        let mut memory_read_counts: BTreeMap<usize, Vec<u32>> = self
            .memory_lengths
            .iter()
            .map(|(block_id, len)| (*block_id, vec![0u32; *len]))
            .collect();
        let mut multiplicity_counts: BTreeMap<u32, Vec<u32>> = (1
            ..=NUM_BITS_THRESHOLD_FOR_DIGITAL_DECOMP)
            .map(|range_check_bits| (range_check_bits, vec![0u32; 1 << range_check_bits]))
            .collect();

        let mut witness_index = 0;

<<<<<<< HEAD
        // Multiplicities for the various AND table entries. Note that the
        // entries are stored in "compact" representation, although this is
        // not necessary.
        let mut and_table_count: HashMap<u32, u32> = (0..(1 << 8))
            .zip(0..(1 << 8))
            .map(|(lhs, rhs)| (compute_compact_and_logup_repr(lhs, rhs), 0))
            .collect();
        self.witness_builders
            .iter()
            .enumerate()
            .for_each(|(witness_idx, witness_builder)| {
                assert_eq!(
                    witness[witness_idx], None,
                    "Witness {witness_idx} already set."
                );
                let value = match witness_builder {
                    WitnessBuilder::Constant(c) => *c,
                    WitnessBuilder::Acir(acir_witness_idx) => {
                        acir_witnesses[&AcirWitness(*acir_witness_idx as u32)]
                    }
                    WitnessBuilder::MemoryRead(
                        block_id,
                        addr_witness_idx,
                        value_acir_witness_idx,
                    ) => {
                        let addr =
                            witness[*addr_witness_idx].unwrap().try_to_u64().unwrap() as usize;
                        memory_read_counts.get_mut(block_id).unwrap()[addr] += 1;
                        acir_witnesses[&AcirWitness(*value_acir_witness_idx as u32)]
                    }
                    WitnessBuilder::Challenge => transcript.draw_challenge(),
                    WitnessBuilder::Inverse(operand_idx) => {
                        let operand: FieldElement = witness[*operand_idx].unwrap();
                        operand.inverse()
                    }
                    WitnessBuilder::Product(operand_idx_a, operand_idx_b) => {
                        let a: FieldElement = witness[*operand_idx_a].unwrap();
                        let b: FieldElement = witness[*operand_idx_b].unwrap();
                        a * b
                    }
                    WitnessBuilder::Sum(operands) => operands
                        .iter()
                        .map(|idx| witness[*idx].unwrap())
                        .fold(FieldElement::zero(), |acc, x| acc + x),
                    WitnessBuilder::MemoryAccessCount(block_id, addr) => {
                        let count = memory_read_counts.get(block_id).unwrap()[*addr];
                        FieldElement::from(count)
                    }
                    WitnessBuilder::IndexedLogUpDenominator(
                        sz_challenge,
                        (index_coeff, index),
                        rs_challenge,
                        value,
                    ) => {
                        let index = witness[*index].unwrap();
                        let value = witness[*value].unwrap();
                        let rs_challenge = witness[*rs_challenge].unwrap();
                        let sz_challenge = witness[*sz_challenge].unwrap();
                        sz_challenge - (*index_coeff * index + rs_challenge * value)
                    }
                    WitnessBuilder::LogUpDenominator(sz_challenge, (value_coeff, value)) => {
                        let sz_challenge = witness[*sz_challenge].unwrap();
                        let value = witness[*value].unwrap();
                        sz_challenge - (*value_coeff * value)
                    }
                    WitnessBuilder::ProductLinearOperation((x, a, b), (y, c, d)) => {
                        (*a * witness[*x].unwrap() + *b) * (*c * witness[*y].unwrap() + *d)
                    }
                    WitnessBuilder::DigitDecomp(log_k, i, previous_digit_sum) => {
                        let witness_element_bits: Vec<bool> = witness[*i]
                            .unwrap()
                            .to_be_bytes()
                            .iter()
                            .flat_map(|byte| (0..8).rev().map(move |i| (byte >> i) & 1 != 0))
                            .collect();
                        // Grab the bits of the element that we need for the digit.
                        let index_bits = &witness_element_bits[(witness_element_bits.len()
                            - (*previous_digit_sum + log_k) as usize)
                            ..(witness_element_bits.len() - *previous_digit_sum as usize)];
                        // Convert the decomposed value back into a field element.
                        let next_multiple_of_8 = index_bits.len().div_ceil(8) * 8;
                        let padding_amt = next_multiple_of_8 - index_bits.len();
                        let mut padded_index_bits = vec![false; next_multiple_of_8];
                        padded_index_bits[padding_amt..].copy_from_slice(index_bits);
                        let be_byte_vec: Vec<u8> = padded_index_bits
                            .chunks(8)
                            .map(|chunk_in_bits| {
                                chunk_in_bits
                                    .iter()
                                    .enumerate()
                                    .fold(0u8, |acc, (i, bit)| acc | ((*bit as u8) << (7 - i)))
                            })
                            .collect();
                        FieldElement::from_be_bytes_reduce(&be_byte_vec)
                    }
                    WitnessBuilder::DigitMultiplicity(i, j) => {
                        // NOTE: all the digital decompositions must be added to the witness before querying
                        // the solver for the multiplicity.
                        let multiplicity = self.multiplicity_counts.get(j).unwrap()[*i as usize];
                        FieldElement::from(multiplicity)
                    }
                    WitnessBuilder::AndOpcodeTupleMultiplicity(packed_val) => {
                        FieldElement::from(*and_table_count.get(packed_val).unwrap())
                    }
                    WitnessBuilder::LookupTablePacking(
                        lhs_r1cs_idx,
                        rhs_r1cs_idx,
                        output_r1cs_idx,
                    ) => {
                        // --- First we compute the actual value for the current packed witness ---
                        let lhs: FieldElement = witness[*lhs_r1cs_idx].unwrap();
                        let rhs: FieldElement = witness[*rhs_r1cs_idx].unwrap();
                        let output: FieldElement = witness[*output_r1cs_idx].unwrap();
                        let packed_output = lhs * FieldElement::from(LHS_SHIFT_FACTOR)
                            + rhs * FieldElement::from(RHS_SHIFT_FACTOR)
                            + output * FieldElement::from(OUTPUT_SHIFT_FACTOR);

                        // --- Then we add to the multiplicity count ---
                        let packed_output_u32 = packed_output.try_to_u32().unwrap();
                        and_table_count.get_mut(&packed_output_u32).unwrap().add(1);

                        packed_output
                    }
                    WitnessBuilder::AddMultiplicityCount(i, j) => {
                        let witness_value = witness[*j].unwrap();
                        let witness_value_as_bytes = witness_value.to_be_bytes();
                        // Because we know that witnesses whose multiplicity we want will always
                        // be less than 16 bits, we can just extract the last two bytes.
                        let significant_witness_bytes =
                            &witness_value_as_bytes[(witness_value_as_bytes.len() - 2)..];
                        let witness_as_usize =
                            u16::from_be_bytes(significant_witness_bytes.try_into().expect(
                                "Witness value should be representable as a u16 if being looked up",
                            )) as usize;
                        self.multiplicity_counts.get_mut(i).unwrap()[witness_as_usize] += 1;
                        // This does not matter as it does not add to the witnesses,
                        FieldElement::zero()
                    }
                };
                if let WitnessBuilder::AddMultiplicityCount(_, _) = *witness_builder {
                } else {
                    witness[witness_idx] = Some(value);
                    transcript.append(value);
                    witness_index += 1;
=======
        self.witness_builders.iter().for_each(|witness_builder| {
            assert_eq!(
                witness[witness_index], None,
                "Witness {witness_index} already set."
            );
            let value = match witness_builder {
                WitnessBuilder::Constant(c) => *c,
                WitnessBuilder::Acir(acir_witness_idx) => {
                    acir_witnesses[&AcirWitness(*acir_witness_idx as u32)]
                }
                WitnessBuilder::MemoryRead(block_id, addr_witness_idx, value_acir_witness_idx) => {
                    let addr = witness[*addr_witness_idx].unwrap().try_to_u64().unwrap() as usize;
                    memory_read_counts.get_mut(block_id).unwrap()[addr] += 1;
                    acir_witnesses[&AcirWitness(*value_acir_witness_idx as u32)]
                }
                WitnessBuilder::Challenge => transcript.draw_challenge(),
                WitnessBuilder::Inverse(operand_idx) => {
                    let operand: FieldElement = witness[*operand_idx].unwrap();
                    operand.inverse()
                }
                WitnessBuilder::Product(operand_idx_a, operand_idx_b) => {
                    let a: FieldElement = witness[*operand_idx_a].unwrap();
                    let b: FieldElement = witness[*operand_idx_b].unwrap();
                    a * b
                }
                WitnessBuilder::Sum(operands) => operands
                    .iter()
                    .map(|idx| witness[*idx].unwrap())
                    .fold(FieldElement::zero(), |acc, x| acc + x),
                WitnessBuilder::MemoryAccessCount(block_id, addr) => {
                    let count = memory_read_counts.get(block_id).unwrap()[*addr];
                    FieldElement::from(count)
                }
                WitnessBuilder::IndexedLogUpDenominator(
                    sz_challenge,
                    (index_coeff, index),
                    rs_challenge,
                    value,
                ) => {
                    let index = witness[*index].unwrap();
                    let value = witness[*value].unwrap();
                    let rs_challenge = witness[*rs_challenge].unwrap();
                    let sz_challenge = witness[*sz_challenge].unwrap();
                    sz_challenge - (*index_coeff * index + rs_challenge * value)
                }
                WitnessBuilder::LogUpDenominator(sz_challenge, (value_coeff, value)) => {
                    let sz_challenge = witness[*sz_challenge].unwrap();
                    let value = witness[*value].unwrap();
                    sz_challenge - (*value_coeff * value)
                }
                WitnessBuilder::ProductLinearOperation((x, a, b), (y, c, d)) => {
                    (*a * witness[*x].unwrap() + *b) * (*c * witness[*y].unwrap() + *d)
                }
                WitnessBuilder::DigitDecomp(log_k, i, previous_digit_sum) => {
                    let witness_element_bits: Vec<bool> = witness[*i]
                        .unwrap()
                        .to_be_bytes()
                        .iter()
                        .flat_map(|byte| (0..8).rev().map(move |i| (byte >> i) & 1 != 0))
                        .collect();
                    // Grab the bits of the element that we need for the digit.
                    let index_bits = &witness_element_bits[(witness_element_bits.len()
                        - (*previous_digit_sum + log_k) as usize)
                        ..(witness_element_bits.len() - *previous_digit_sum as usize)];
                    // Convert the decomposed value back into a field element.
                    let next_multiple_of_8 = index_bits.len().div_ceil(8) * 8;
                    let padding_amt = next_multiple_of_8 - index_bits.len();
                    let mut padded_index_bits = vec![false; next_multiple_of_8];
                    padded_index_bits[padding_amt..].copy_from_slice(index_bits);
                    let be_byte_vec: Vec<u8> = padded_index_bits
                        .chunks(8)
                        .map(|chunk_in_bits| {
                            chunk_in_bits
                                .iter()
                                .enumerate()
                                .fold(0u8, |acc, (i, bit)| acc | ((*bit as u8) << (7 - i)))
                        })
                        .collect();
                    FieldElement::from_be_bytes_reduce(&be_byte_vec)
                }
                WitnessBuilder::DigitMultiplicity(i, j) => {
                    // NOTE: all the digital decompositions must be added to the witness before querying
                    // the solver for the multiplicity.
                    let multiplicity = multiplicity_counts.get(j).unwrap()[*i as usize];
                    FieldElement::from(multiplicity)
>>>>>>> b4ecde65
                }
                WitnessBuilder::AddMultiplicityCount(i, j) => {
                    let witness_value = witness[*j].unwrap();
                    let witness_value_as_bytes = witness_value.to_be_bytes();
                    // Because we know that witnesses whose multiplicity we want will always
                    // be less than 16 bits, we can just extract the last two bytes.
                    let significant_witness_bytes =
                        &witness_value_as_bytes[(witness_value_as_bytes.len() - 2)..];
                    let witness_as_usize =
                        u16::from_be_bytes(significant_witness_bytes.try_into().expect(
                            "Witness value should be representable as a u16 if being looked up",
                        )) as usize;
                    multiplicity_counts.get_mut(i).unwrap()[witness_as_usize] += 1;
                    // This does not matter as it does not add to the witnesses,
                    FieldElement::zero()
                }
            };
            if let WitnessBuilder::AddMultiplicityCount(_, _) = *witness_builder {
            } else {
                witness[witness_index] = Some(value);
                transcript.append(value);
                witness_index += 1;
            }
        });

        witness.iter().map(|v| v.unwrap()).collect()
    }

    /// The number of witnesses in the R1CS instance.
    /// This includes the constant one witness.
    pub fn num_witnesses(&self) -> usize {
        let mut num_witnesses = 0;
        self.witness_builders.iter().for_each(|wb| {
            if let WitnessBuilder::AddMultiplicityCount(_, _) = *wb {
            } else {
                num_witnesses += 1
            }
        });
        num_witnesses
    }

    /// Index of the constant 1 witness
    pub const fn witness_one(&self) -> usize {
        0
    }
}<|MERGE_RESOLUTION|>--- conflicted
+++ resolved
@@ -131,7 +131,6 @@
 
         let mut witness_index = 0;
 
-<<<<<<< HEAD
         // Multiplicities for the various AND table entries. Note that the
         // entries are stored in "compact" representation, although this is
         // not necessary.
@@ -139,144 +138,6 @@
             .zip(0..(1 << 8))
             .map(|(lhs, rhs)| (compute_compact_and_logup_repr(lhs, rhs), 0))
             .collect();
-        self.witness_builders
-            .iter()
-            .enumerate()
-            .for_each(|(witness_idx, witness_builder)| {
-                assert_eq!(
-                    witness[witness_idx], None,
-                    "Witness {witness_idx} already set."
-                );
-                let value = match witness_builder {
-                    WitnessBuilder::Constant(c) => *c,
-                    WitnessBuilder::Acir(acir_witness_idx) => {
-                        acir_witnesses[&AcirWitness(*acir_witness_idx as u32)]
-                    }
-                    WitnessBuilder::MemoryRead(
-                        block_id,
-                        addr_witness_idx,
-                        value_acir_witness_idx,
-                    ) => {
-                        let addr =
-                            witness[*addr_witness_idx].unwrap().try_to_u64().unwrap() as usize;
-                        memory_read_counts.get_mut(block_id).unwrap()[addr] += 1;
-                        acir_witnesses[&AcirWitness(*value_acir_witness_idx as u32)]
-                    }
-                    WitnessBuilder::Challenge => transcript.draw_challenge(),
-                    WitnessBuilder::Inverse(operand_idx) => {
-                        let operand: FieldElement = witness[*operand_idx].unwrap();
-                        operand.inverse()
-                    }
-                    WitnessBuilder::Product(operand_idx_a, operand_idx_b) => {
-                        let a: FieldElement = witness[*operand_idx_a].unwrap();
-                        let b: FieldElement = witness[*operand_idx_b].unwrap();
-                        a * b
-                    }
-                    WitnessBuilder::Sum(operands) => operands
-                        .iter()
-                        .map(|idx| witness[*idx].unwrap())
-                        .fold(FieldElement::zero(), |acc, x| acc + x),
-                    WitnessBuilder::MemoryAccessCount(block_id, addr) => {
-                        let count = memory_read_counts.get(block_id).unwrap()[*addr];
-                        FieldElement::from(count)
-                    }
-                    WitnessBuilder::IndexedLogUpDenominator(
-                        sz_challenge,
-                        (index_coeff, index),
-                        rs_challenge,
-                        value,
-                    ) => {
-                        let index = witness[*index].unwrap();
-                        let value = witness[*value].unwrap();
-                        let rs_challenge = witness[*rs_challenge].unwrap();
-                        let sz_challenge = witness[*sz_challenge].unwrap();
-                        sz_challenge - (*index_coeff * index + rs_challenge * value)
-                    }
-                    WitnessBuilder::LogUpDenominator(sz_challenge, (value_coeff, value)) => {
-                        let sz_challenge = witness[*sz_challenge].unwrap();
-                        let value = witness[*value].unwrap();
-                        sz_challenge - (*value_coeff * value)
-                    }
-                    WitnessBuilder::ProductLinearOperation((x, a, b), (y, c, d)) => {
-                        (*a * witness[*x].unwrap() + *b) * (*c * witness[*y].unwrap() + *d)
-                    }
-                    WitnessBuilder::DigitDecomp(log_k, i, previous_digit_sum) => {
-                        let witness_element_bits: Vec<bool> = witness[*i]
-                            .unwrap()
-                            .to_be_bytes()
-                            .iter()
-                            .flat_map(|byte| (0..8).rev().map(move |i| (byte >> i) & 1 != 0))
-                            .collect();
-                        // Grab the bits of the element that we need for the digit.
-                        let index_bits = &witness_element_bits[(witness_element_bits.len()
-                            - (*previous_digit_sum + log_k) as usize)
-                            ..(witness_element_bits.len() - *previous_digit_sum as usize)];
-                        // Convert the decomposed value back into a field element.
-                        let next_multiple_of_8 = index_bits.len().div_ceil(8) * 8;
-                        let padding_amt = next_multiple_of_8 - index_bits.len();
-                        let mut padded_index_bits = vec![false; next_multiple_of_8];
-                        padded_index_bits[padding_amt..].copy_from_slice(index_bits);
-                        let be_byte_vec: Vec<u8> = padded_index_bits
-                            .chunks(8)
-                            .map(|chunk_in_bits| {
-                                chunk_in_bits
-                                    .iter()
-                                    .enumerate()
-                                    .fold(0u8, |acc, (i, bit)| acc | ((*bit as u8) << (7 - i)))
-                            })
-                            .collect();
-                        FieldElement::from_be_bytes_reduce(&be_byte_vec)
-                    }
-                    WitnessBuilder::DigitMultiplicity(i, j) => {
-                        // NOTE: all the digital decompositions must be added to the witness before querying
-                        // the solver for the multiplicity.
-                        let multiplicity = self.multiplicity_counts.get(j).unwrap()[*i as usize];
-                        FieldElement::from(multiplicity)
-                    }
-                    WitnessBuilder::AndOpcodeTupleMultiplicity(packed_val) => {
-                        FieldElement::from(*and_table_count.get(packed_val).unwrap())
-                    }
-                    WitnessBuilder::LookupTablePacking(
-                        lhs_r1cs_idx,
-                        rhs_r1cs_idx,
-                        output_r1cs_idx,
-                    ) => {
-                        // --- First we compute the actual value for the current packed witness ---
-                        let lhs: FieldElement = witness[*lhs_r1cs_idx].unwrap();
-                        let rhs: FieldElement = witness[*rhs_r1cs_idx].unwrap();
-                        let output: FieldElement = witness[*output_r1cs_idx].unwrap();
-                        let packed_output = lhs * FieldElement::from(LHS_SHIFT_FACTOR)
-                            + rhs * FieldElement::from(RHS_SHIFT_FACTOR)
-                            + output * FieldElement::from(OUTPUT_SHIFT_FACTOR);
-
-                        // --- Then we add to the multiplicity count ---
-                        let packed_output_u32 = packed_output.try_to_u32().unwrap();
-                        and_table_count.get_mut(&packed_output_u32).unwrap().add(1);
-
-                        packed_output
-                    }
-                    WitnessBuilder::AddMultiplicityCount(i, j) => {
-                        let witness_value = witness[*j].unwrap();
-                        let witness_value_as_bytes = witness_value.to_be_bytes();
-                        // Because we know that witnesses whose multiplicity we want will always
-                        // be less than 16 bits, we can just extract the last two bytes.
-                        let significant_witness_bytes =
-                            &witness_value_as_bytes[(witness_value_as_bytes.len() - 2)..];
-                        let witness_as_usize =
-                            u16::from_be_bytes(significant_witness_bytes.try_into().expect(
-                                "Witness value should be representable as a u16 if being looked up",
-                            )) as usize;
-                        self.multiplicity_counts.get_mut(i).unwrap()[witness_as_usize] += 1;
-                        // This does not matter as it does not add to the witnesses,
-                        FieldElement::zero()
-                    }
-                };
-                if let WitnessBuilder::AddMultiplicityCount(_, _) = *witness_builder {
-                } else {
-                    witness[witness_idx] = Some(value);
-                    transcript.append(value);
-                    witness_index += 1;
-=======
         self.witness_builders.iter().for_each(|witness_builder| {
             assert_eq!(
                 witness[witness_index], None,
@@ -362,7 +223,24 @@
                     // the solver for the multiplicity.
                     let multiplicity = multiplicity_counts.get(j).unwrap()[*i as usize];
                     FieldElement::from(multiplicity)
->>>>>>> b4ecde65
+                }
+                WitnessBuilder::AndOpcodeTupleMultiplicity(packed_val) => {
+                    FieldElement::from(*and_table_count.get(packed_val).unwrap())
+                }
+                WitnessBuilder::LookupTablePacking(lhs_r1cs_idx, rhs_r1cs_idx, output_r1cs_idx) => {
+                    // --- First we compute the actual value for the current packed witness ---
+                    let lhs: FieldElement = witness[*lhs_r1cs_idx].unwrap();
+                    let rhs: FieldElement = witness[*rhs_r1cs_idx].unwrap();
+                    let output: FieldElement = witness[*output_r1cs_idx].unwrap();
+                    let packed_output = lhs * FieldElement::from(LHS_SHIFT_FACTOR)
+                        + rhs * FieldElement::from(RHS_SHIFT_FACTOR)
+                        + output * FieldElement::from(OUTPUT_SHIFT_FACTOR);
+
+                    // --- Then we add to the multiplicity count ---
+                    let packed_output_u32 = packed_output.try_to_u32().unwrap();
+                    let _ = and_table_count.get_mut(&packed_output_u32).unwrap().add(1);
+
+                    packed_output
                 }
                 WitnessBuilder::AddMultiplicityCount(i, j) => {
                     let witness_value = witness[*j].unwrap();

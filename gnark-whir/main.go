package main

import (
	"bytes"
	"encoding/binary"
	"encoding/hex"
	"encoding/json"
	"fmt"
	"log"
	"os"

	"github.com/consensys/gnark/backend/groth16"
	"github.com/urfave/cli/v2"

	gnark_nimue "github.com/reilabs/gnark-nimue"
	go_ark_serialize "github.com/reilabs/go-ark-serialize"
)

type KeccakDigest struct {
	KeccakDigest [32]uint8
}

type Fp256 struct {
	Limbs [4]uint64
}

type MultiPath[Digest any] struct {
	LeafSiblingHashes      []Digest
	AuthPathsPrefixLengths []uint64
	AuthPathsSuffixes      [][]Digest
	LeafIndexes            []uint64
}

type ProofElement struct {
	A MultiPath[KeccakDigest]
	B [][]Fp256
}

type ProofObject struct {
	StatementValuesAtRandomPoint []Fp256 `json:"statement_values_at_random_point"`
}

type Config struct {
<<<<<<< HEAD
	WHIRConfigRow                WHIRConfig `json:"whir_config_row"`
	WHIRConfigCol                WHIRConfig `json:"whir_config_col"`
	WHIRConfigA                  WHIRConfig `json:"whir_config_a_num_terms"`
	WHIRConfigWitness            WHIRConfig `json:"whir_config_witness"`
	WHIRConfigHidingSpartan      WHIRConfig `json:"whir_config_hiding_spartan"`
	LogNumConstraints            int        `json:"log_num_constraints"`
	LogNumVariables              int        `json:"log_num_variables"`
	LogANumTerms                 int        `json:"log_a_num_terms"`
	IOPattern                    string     `json:"io_pattern"`
	Transcript                   []byte     `json:"transcript"`
	TranscriptLen                int        `json:"transcript_len"`
	WitnessStatementEvaluations  []string   `json:"witness_statement_evaluations"`
	BlindingStatementEvaluations []string   `json:"blinding_statement_evaluations"`
=======
	WHIRConfigCol     WHIRConfig `json:"whir_config_col"`
	LogNumConstraints int        `json:"log_num_constraints"`
	LogNumVariables   int        `json:"log_num_variables"`
	IOPattern         string     `json:"io_pattern"`
	Transcript        []byte     `json:"transcript"`
	TranscriptLen     int        `json:"transcript_len"`
>>>>>>> 19973e02
}

type WHIRConfig struct {
	NRounds             int    `json:"n_rounds"`
	Rate                int    `json:"rate"`
	NVars               int    `json:"n_vars"`
	FoldingFactor       []int  `json:"folding_factor"`
	OODSamples          []int  `json:"ood_samples"`
	NumQueries          []int  `json:"num_queries"`
	PowBits             []int  `json:"pow_bits"`
	FinalQueries        int    `json:"final_queries"`
	FinalPowBits        int    `json:"final_pow_bits"`
	FinalFoldingPowBits int    `json:"final_folding_pow_bits"`
	DomainGenerator     string `json:"domain_generator"`
	BatchSize           int    `json:"batch_size"`
}

type Hints struct {
<<<<<<< HEAD
	witnessHints      ZKHint
	spartanHidingHint ZKHint
	// colHints          Hint
	aHints Hint
=======
	colHints Hint
>>>>>>> 19973e02
}

type Hint struct {
	merklePaths []MultiPath[KeccakDigest]
	stirAnswers [][][]Fp256
}

type FirstRoundHint struct {
	path                Hint
	expectedStirAnswers [][]Fp256
}

type ZKHint struct {
	firstRoundMerklePaths FirstRoundHint
	roundHints            Hint
}

type ClaimedEvaluations struct {
	FSums []Fp256
	GSums []Fp256
}

func main() {
	app := &cli.App{
		Name:  "Verifier",
		Usage: "Verifies proof with given parameters",
		Flags: []cli.Flag{
			&cli.StringFlag{
				Name:     "config",
				Usage:    "Path to the config file",
				Required: false,
				Value:    "../noir-examples/basic-2/params_for_recursive_verifier",
			},
			&cli.StringFlag{
				Name:     "ccs",
				Usage:    "Optional path to store the constraint system object",
				Required: false,
				Value:    "",
			},
			&cli.StringFlag{
				Name:     "r1cs",
				Usage:    "Path to the r1cs json file",
				Required: false,
				Value:    "../noir-examples/poseidon-rounds/r1cs.json",
			},
			&cli.StringFlag{
				Name: "pk",
				Usage: "Optional path to load Proving Key from (if not provided, " +
					"PK and VK will be generated unsafely)",
				Required: false,
				Value:    "",
			},
			&cli.StringFlag{
				Name: "vk",
				Usage: "Optional path to load Verifying Key from (if not provided, " +
					"PK and VK will be generated unsafely)",
				Required: false,
				Value:    "",
			},
		},
		Action: func(c *cli.Context) error {
			configFilePath := c.String("config")
			r1csFilePath := c.String("r1cs")
			outputCcsPath := c.String("ccs")
			pkPath := c.String("pk")
			vkPath := c.String("vk")

			configFile, err := os.ReadFile(configFilePath)
			if err != nil {
				return fmt.Errorf("failed to read config file: %w", err)
			}

			var config Config
			if err := json.Unmarshal(configFile, &config); err != nil {
				return fmt.Errorf("failed to unmarshal config JSON: %w", err)
			}

			io := gnark_nimue.IOPattern{}
			err = io.Parse([]byte(config.IOPattern))
			if err != nil {
				return fmt.Errorf("failed to parse IO pattern: %w", err)
			}
			fmt.Printf("io: %s\n", io.PPrint())

			var pointer uint64
			var truncated []byte

			var first_round_merkle_paths [][]ProofElement
			var merkle_paths []MultiPath[KeccakDigest]
			var stir_answers [][][]Fp256
			var deferred []Fp256
			var claimedEvaluations ClaimedEvaluations

			for _, op := range io.Ops {
				switch op.Kind {
				case gnark_nimue.Hint:
					if pointer+4 > uint64(len(config.Transcript)) {
						return fmt.Errorf("insufficient bytes for hint length")
					}
					hintLen := binary.LittleEndian.Uint32(config.Transcript[pointer : pointer+4])
					start := pointer + 4
					end := start + uint64(hintLen)

					if end > uint64(len(config.Transcript)) {
						return fmt.Errorf("insufficient bytes for merkle proof")
					}

					switch string(op.Label) {

					case "first_round_merkle_proof":
						var path []ProofElement
						_, err = go_ark_serialize.CanonicalDeserializeWithMode(
							bytes.NewReader(config.Transcript[start:end]),
							&path,
							false, false,
						)
						first_round_merkle_paths = append(first_round_merkle_paths, path)
					case "merkle_proof":
						var path MultiPath[KeccakDigest]
						_, err = go_ark_serialize.CanonicalDeserializeWithMode(
							bytes.NewReader(config.Transcript[start:end]),
							&path,
							false, false,
						)
						merkle_paths = append(merkle_paths, path)

					case "stir_answers":
						var stirAnswersTemporary [][]Fp256
						_, err = go_ark_serialize.CanonicalDeserializeWithMode(
							bytes.NewReader(config.Transcript[start:end]),
							&stirAnswersTemporary,
							false, false,
						)
						stir_answers = append(stir_answers, stirAnswersTemporary)

					case "deferred_weight_evaluations":
						var deferredTemporary []Fp256
						_, err = go_ark_serialize.CanonicalDeserializeWithMode(
							bytes.NewReader(config.Transcript[start:end]),
							&deferredTemporary,
							false, false,
						)
						if err != nil {
							return fmt.Errorf("failed to deserialize deferred hint: %w", err)
						}
						deferred = append(deferred, deferredTemporary...)
					case "claimed_evaluations":
						_, err = go_ark_serialize.CanonicalDeserializeWithMode(
							bytes.NewReader(config.Transcript[start:end]),
							&claimedEvaluations,
							false, false,
						)
						if err != nil {
							return fmt.Errorf("failed to deserialize claimed_evaluations: %w", err)
						}
					}

					if err != nil {
						return fmt.Errorf("failed to deserialize merkle proof: %w", err)
					}

					pointer = end

				case gnark_nimue.Absorb:
					start := pointer
					if string(op.Label) == "pow-nonce" {
						pointer += op.Size
					} else {
						pointer += op.Size * 32
					}

					if pointer > uint64(len(config.Transcript)) {
						return fmt.Errorf("absorb exceeds transcript length")
					}

					truncated = append(truncated, config.Transcript[start:pointer]...)
				}
			}

			config.Transcript = truncated

			r1csFile, r1csErr := os.ReadFile(r1csFilePath)
			if r1csErr != nil {
				return fmt.Errorf("failed to read r1cs file: %w", r1csErr)
			}

			var r1cs R1CS
			if err = json.Unmarshal(r1csFile, &r1cs); err != nil {
				return fmt.Errorf("failed to unmarshal r1cs JSON: %w", err)
			}

			internerBytes, err := hex.DecodeString(r1cs.Interner.Values)
			if err != nil {
				return fmt.Errorf("failed to decode interner values: %w", err)
			}

			var interner Interner
			_, err = go_ark_serialize.CanonicalDeserializeWithMode(
				bytes.NewReader(internerBytes), &interner, false, false,
			)
			if err != nil {
				return fmt.Errorf("failed to deserialize interner: %w", err)
			}

			var pk *groth16.ProvingKey
			var vk *groth16.VerifyingKey
			if pkPath != "" && vkPath != "" {
				log.Printf("Loading PK/VK from %s, %s", pkPath, vkPath)
				restoredPk, restoredVk, err := keysFromFiles(pkPath, vkPath)
				if err != nil {
					return err
				}
				pk = &restoredPk
				vk = &restoredVk
			}

<<<<<<< HEAD
			var hidingSpartanData = consumeWhirData(config.WHIRConfigHidingSpartan, &first_round_merkle_paths, &merkle_paths, &stir_answers)

			var witnessData = consumeWhirData(config.WHIRConfigWitness, &first_round_merkle_paths, &merkle_paths, &stir_answers)

			hints := Hints{
				witnessHints:      witnessData,
				spartanHidingHint: hidingSpartanData,
				aHints: Hint{
					merklePaths: merkle_paths,
					stirAnswers: stir_answers,
				},
			}
			verifyCircuit(deferred, config, hints, pk, vk, outputCcsPath, claimedEvaluations)
=======
			spartanEnd := config.WHIRConfigCol.NRounds + 1

			hints := Hints{
				colHints: Hint{
					merklePaths: merklePaths[:spartanEnd],
					stirAnswers: stirAnswers[:spartanEnd],
				},
			}

			verifyCircuit(deferred, config, hints, pk, vk, outputCcsPath, claimedEvaluations, r1cs, interner)
>>>>>>> 19973e02
			return nil
		},
	}

	err := app.Run(os.Args)
	if err != nil {
		log.Fatal(err)
	}
}

func consumeFront[T any](slice *[]T) T {
	var zero T
	if len(*slice) == 0 {
		return zero
	}
	head := (*slice)[0]
	*slice = (*slice)[1:]
	return head
}

func consumeWhirData(whirConfig WHIRConfig, first_round_merkle_paths *[][]ProofElement, merkle_paths *[]MultiPath[KeccakDigest], stir_answers *[][][]Fp256) ZKHint {
	var zkHint ZKHint

	if len(*first_round_merkle_paths) > 0 && len(*stir_answers) > 0 {
		firstRoundProof := consumeFront(first_round_merkle_paths)
		firstRoundMerklePathsa := firstRoundProof

		firstRoundStirAnswers := consumeFront(stir_answers)

		var firstRoundMerklePaths []MultiPath[KeccakDigest]
		var firstRoundStirAnswersConverted [][][]Fp256

		for _, proofElement := range firstRoundMerklePathsa {
			firstRoundMerklePaths = append(firstRoundMerklePaths, proofElement.A)
			firstRoundStirAnswersConverted = append(firstRoundStirAnswersConverted, proofElement.B)
		}
		zkHint.firstRoundMerklePaths = FirstRoundHint{
			path: Hint{
				merklePaths: firstRoundMerklePaths,
				stirAnswers: firstRoundStirAnswersConverted,
			},
			expectedStirAnswers: firstRoundStirAnswers,
		}

	}

	expectedRounds := whirConfig.NRounds

	var remainingMerklePaths []MultiPath[KeccakDigest]
	var remainingStirAnswers [][][]Fp256

	for i := 0; i < expectedRounds && len(*merkle_paths) > 0 && len(*stir_answers) > 0; i++ {
		remainingMerklePaths = append(remainingMerklePaths, consumeFront(merkle_paths))
		remainingStirAnswers = append(remainingStirAnswers, consumeFront(stir_answers))
	}

	zkHint.roundHints = Hint{
		merklePaths: remainingMerklePaths,
		stirAnswers: remainingStirAnswers,
	}

	return zkHint
}<|MERGE_RESOLUTION|>--- conflicted
+++ resolved
@@ -41,10 +41,7 @@
 }
 
 type Config struct {
-<<<<<<< HEAD
-	WHIRConfigRow                WHIRConfig `json:"whir_config_row"`
 	WHIRConfigCol                WHIRConfig `json:"whir_config_col"`
-	WHIRConfigA                  WHIRConfig `json:"whir_config_a_num_terms"`
 	WHIRConfigWitness            WHIRConfig `json:"whir_config_witness"`
 	WHIRConfigHidingSpartan      WHIRConfig `json:"whir_config_hiding_spartan"`
 	LogNumConstraints            int        `json:"log_num_constraints"`
@@ -55,14 +52,6 @@
 	TranscriptLen                int        `json:"transcript_len"`
 	WitnessStatementEvaluations  []string   `json:"witness_statement_evaluations"`
 	BlindingStatementEvaluations []string   `json:"blinding_statement_evaluations"`
-=======
-	WHIRConfigCol     WHIRConfig `json:"whir_config_col"`
-	LogNumConstraints int        `json:"log_num_constraints"`
-	LogNumVariables   int        `json:"log_num_variables"`
-	IOPattern         string     `json:"io_pattern"`
-	Transcript        []byte     `json:"transcript"`
-	TranscriptLen     int        `json:"transcript_len"`
->>>>>>> 19973e02
 }
 
 type WHIRConfig struct {
@@ -81,14 +70,9 @@
 }
 
 type Hints struct {
-<<<<<<< HEAD
 	witnessHints      ZKHint
 	spartanHidingHint ZKHint
-	// colHints          Hint
-	aHints Hint
-=======
-	colHints Hint
->>>>>>> 19973e02
+	colHints          Hint
 }
 
 type Hint struct {
@@ -305,7 +289,6 @@
 				vk = &restoredVk
 			}
 
-<<<<<<< HEAD
 			var hidingSpartanData = consumeWhirData(config.WHIRConfigHidingSpartan, &first_round_merkle_paths, &merkle_paths, &stir_answers)
 
 			var witnessData = consumeWhirData(config.WHIRConfigWitness, &first_round_merkle_paths, &merkle_paths, &stir_answers)
@@ -313,24 +296,12 @@
 			hints := Hints{
 				witnessHints:      witnessData,
 				spartanHidingHint: hidingSpartanData,
-				aHints: Hint{
+				colHints: Hint{
 					merklePaths: merkle_paths,
 					stirAnswers: stir_answers,
 				},
 			}
-			verifyCircuit(deferred, config, hints, pk, vk, outputCcsPath, claimedEvaluations)
-=======
-			spartanEnd := config.WHIRConfigCol.NRounds + 1
-
-			hints := Hints{
-				colHints: Hint{
-					merklePaths: merklePaths[:spartanEnd],
-					stirAnswers: stirAnswers[:spartanEnd],
-				},
-			}
-
 			verifyCircuit(deferred, config, hints, pk, vk, outputCcsPath, claimedEvaluations, r1cs, interner)
->>>>>>> 19973e02
 			return nil
 		},
 	}
